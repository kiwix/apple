//
//  String+Extension.swift
//  Kiwix
//
//  Created by tvision251 on 11/13/23.
//  Copyright © 2023 Chris Li. All rights reserved.
//

import Foundation

extension String {

    var localized: String {
<<<<<<< HEAD
        NSLocalizedString(
            self,
            tableName: nil,
            bundle: DefaultLanguages.currentBundle,
            value: "",
            comment: ""
        )
    }
    
    func localized(withComment: String) -> String {
        return NSLocalizedString(
            self,
            tableName: nil,
            bundle: DefaultLanguages.currentBundle,
            value: "",
            comment: withComment
        )
    }
    
    func localizedWithFormat(withArgs: CVarArg...) -> String {
        let format = NSLocalizedString(
            self,
            tableName: nil,
            bundle: DefaultLanguages.currentBundle,
            value: "",
            comment: ""
        )

=======
        localizedWithFallback()
    }
    
    func localizedWith(comment: String) -> String {
        localizedWithFallback(comment: comment)
    }
    
    func localizedWithFormat(withArgs: CVarArg...) -> String {
        let format = localizedWithFallback()
>>>>>>> a3aeb939
        switch withArgs.count {
        case 1: return String.localizedStringWithFormat(format, withArgs[0])
        case 2: return String.localizedStringWithFormat(format, withArgs[0], withArgs[1])
        default: return String.localizedStringWithFormat(format, withArgs)
        }
    }
<<<<<<< HEAD
=======

    private func localizedWithFallback(
        bundle: Bundle = DefaultLanguages.currentBundle,
        comment: String = ""
    ) -> String {
        let englishValue: String
        if let path = Bundle.main.path(forResource: "en", ofType: "lproj"),
           let bundle = Bundle(path: path) {
            englishValue = NSLocalizedString(self, bundle: bundle, comment: comment)
            if NSLocale.preferredLanguages.first == "en" {
                return englishValue
            }
        } else {
            englishValue = ""
        }
        return NSLocalizedString(
            self,
            tableName: nil,
            bundle: bundle,
            value: englishValue, // fall back to this, if translation not found
            comment: comment
        )
    }
>>>>>>> a3aeb939
}<|MERGE_RESOLUTION|>--- conflicted
+++ resolved
@@ -11,36 +11,6 @@
 extension String {
 
     var localized: String {
-<<<<<<< HEAD
-        NSLocalizedString(
-            self,
-            tableName: nil,
-            bundle: DefaultLanguages.currentBundle,
-            value: "",
-            comment: ""
-        )
-    }
-    
-    func localized(withComment: String) -> String {
-        return NSLocalizedString(
-            self,
-            tableName: nil,
-            bundle: DefaultLanguages.currentBundle,
-            value: "",
-            comment: withComment
-        )
-    }
-    
-    func localizedWithFormat(withArgs: CVarArg...) -> String {
-        let format = NSLocalizedString(
-            self,
-            tableName: nil,
-            bundle: DefaultLanguages.currentBundle,
-            value: "",
-            comment: ""
-        )
-
-=======
         localizedWithFallback()
     }
     
@@ -50,15 +20,12 @@
     
     func localizedWithFormat(withArgs: CVarArg...) -> String {
         let format = localizedWithFallback()
->>>>>>> a3aeb939
         switch withArgs.count {
         case 1: return String.localizedStringWithFormat(format, withArgs[0])
         case 2: return String.localizedStringWithFormat(format, withArgs[0], withArgs[1])
         default: return String.localizedStringWithFormat(format, withArgs)
         }
     }
-<<<<<<< HEAD
-=======
 
     private func localizedWithFallback(
         bundle: Bundle = DefaultLanguages.currentBundle,
@@ -82,5 +49,4 @@
             comment: comment
         )
     }
->>>>>>> a3aeb939
 }