<<<<<<< HEAD
//  Copyright © 2023 Kiwix. All rights reserved.
=======
//  Copyright © 2023 Kiwix.
>>>>>>> a7ea0c6c

import Foundation

enum FeatureFlags {
#if DEBUG
    static let wikipediaDarkUserCSS: Bool = true
    static let map: Bool = true
#else
    static let wikipediaDarkUserCSS: Bool = false
    static let map: Bool = false
#endif
    /// Custom apps, which have a bundled zim file, do not require library access
    /// this will remove all library related features
    static let hasLibrary: Bool = Config.value(for: .hasLibrary) ?? true

    static let showExternalLinkOptionInSettings: Bool = Config.value(for: .showExternalLinkSettings) ?? true
    static let showSearchSnippetInSettings: Bool = Config.value(for: .showSearchSnippetInSettings) ?? true
}<|MERGE_RESOLUTION|>--- conflicted
+++ resolved
@@ -1,8 +1,4 @@
-<<<<<<< HEAD
-//  Copyright © 2023 Kiwix. All rights reserved.
-=======
 //  Copyright © 2023 Kiwix.
->>>>>>> a7ea0c6c
 
 import Foundation
 
