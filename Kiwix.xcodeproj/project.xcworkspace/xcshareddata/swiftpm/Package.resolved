{
  "pins" : [
    {
      "identity" : "defaults",
      "kind" : "remoteSourceControl",
      "location" : "https://github.com/sindresorhus/Defaults",
      "state" : {
        "revision" : "981ccb0a01c54abbe3c12ccb8226108527bbf115",
        "version" : "6.3.0"
      }
    },
    {
      "identity" : "fuzi",
      "kind" : "remoteSourceControl",
      "location" : "https://github.com/cezheng/Fuzi",
      "state" : {
        "revision" : "f08c8323da21e985f3772610753bcfc652c2103f",
        "version" : "3.1.3"
      }
    },
    {
<<<<<<< HEAD
=======
      "identity" : "swift-collections",
      "kind" : "remoteSourceControl",
      "location" : "https://github.com/apple/swift-collections.git",
      "state" : {
        "revision" : "937e904258d22af6e447a0b72c0bc67583ef64a2",
        "version" : "1.0.4"
      }
    },
    {
>>>>>>> fa397a90
      "identity" : "swiftuibackports",
      "kind" : "remoteSourceControl",
      "location" : "https://github.com/shaps80/SwiftUIBackports.git",
      "state" : {
        "revision" : "4cab730480277c5ae6ac3ea8ee02b4845dee4903",
        "version" : "1.6.3"
      }
    }
  ],
  "version" : 2
}<|MERGE_RESOLUTION|>--- conflicted
+++ resolved
@@ -19,8 +19,6 @@
       }
     },
     {
-<<<<<<< HEAD
-=======
       "identity" : "swift-collections",
       "kind" : "remoteSourceControl",
       "location" : "https://github.com/apple/swift-collections.git",
@@ -30,7 +28,6 @@
       }
     },
     {
->>>>>>> fa397a90
       "identity" : "swiftuibackports",
       "kind" : "remoteSourceControl",
       "location" : "https://github.com/shaps80/SwiftUIBackports.git",
