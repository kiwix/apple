//
//  App_macOS.swift
//  Kiwix
//
//  Created by Chris Li on 8/13/23.
//  Copyright © 2023 Chris Li. All rights reserved.
//

import SwiftUI
import UserNotifications
import Combine
import Defaults

#if os(macOS)
@main
struct Kiwix: App {
    @StateObject private var libraryRefreshViewModel = LibraryViewModel()
    private let notificationCenterDelegate = NotificationCenterDelegate()

    init() {
        UNUserNotificationCenter.current().delegate = notificationCenterDelegate
    }
    
    var body: some Scene {
        WindowGroup {
            RootView()
                .environment(\.managedObjectContext, Database.shared.container.viewContext)
                .environmentObject(libraryRefreshViewModel)
        }.commands {
            SidebarCommands()
            CommandGroup(replacing: .importExport) {
                OpenFileButton(context: .command) { Text("Open...".localized) }
            }
            CommandGroup(replacing: .newItem) {
                Button("New Tab".localized) {
                    guard let currentWindow = NSApp.keyWindow,
                          let controller = currentWindow.windowController else { return }
                    controller.newWindowForTab(nil)
                    guard let newWindow = NSApp.keyWindow, currentWindow != newWindow else { return }
                    currentWindow.addTabbedWindow(newWindow, ordered: .above)
                }.keyboardShortcut("t")
                Divider()
            }
            CommandGroup(after: .toolbar) {
                NavigationCommands()
                Divider()
                PageZoomCommands()
                Divider()
                SidebarNavigationCommands()
                Divider()
            }
        }
        Settings {
            TabView {
                ReadingSettings()
                if FeatureFlags.hasLibrary {
                    LibrarySettings()
                        .environmentObject(libraryRefreshViewModel)
                }
                About()
            }
            .frame(width: 550, height: 400)
        }
    }

    private class NotificationCenterDelegate: NSObject, UNUserNotificationCenterDelegate {
        /// Handling file download complete notification
        func userNotificationCenter(_ center: UNUserNotificationCenter,
                                    didReceive response: UNNotificationResponse,
                                    withCompletionHandler completionHandler: @escaping () -> Void) {
            if let zimFileID = UUID(uuidString: response.notification.request.identifier),
               let mainPageURL = ZimFileService.shared.getMainPageURL(zimFileID: zimFileID) {
                NSWorkspace.shared.open(mainPageURL)
            }
            completionHandler()
        }
    }
}

struct RootView: View {
    @Environment(\.controlActiveState) var controlActiveState
    @StateObject private var browser = BrowserViewModel()
    @StateObject private var navigation = NavigationViewModel()
    
    private let primaryItems: [NavigationItem] = [.reading, .bookmarks]
    private let libraryItems: [NavigationItem] = [.opened, .categories, .downloads, .new]
    private let openURL = NotificationCenter.default.publisher(for: .openURL)
    private let appTerminates = NotificationCenter.default.publisher(for: NSApplication.willTerminateNotification)

    var body: some View {
        NavigationView {
            List(selection: $navigation.currentItem) {
                ForEach(primaryItems, id: \.self) { navigationItem in
                    Label(navigationItem.name.localized, systemImage: navigationItem.icon)
                }
<<<<<<< HEAD
                if FeatureFlags.hasLibrary {
                    Section("Library") {
                        ForEach(libraryItems, id: \.self) { navigationItem in
                            Label(navigationItem.name, systemImage: navigationItem.icon)
                        }
=======
                Section("Library".localized) {
                    ForEach(libraryItems, id: \.self) { navigationItem in
                        Label(navigationItem.name.localized, systemImage: navigationItem.icon)
>>>>>>> d4517eca
                    }
                }
            }
            .frame(minWidth: 150)
            .toolbar {
                Button {
                    guard let responder = NSApp.keyWindow?.firstResponder else { return }
                    responder.tryToPerform(#selector(NSSplitViewController.toggleSidebar(_:)), with: nil)
                } label: {
                    Image(systemName: "sidebar.leading")
                }.help("Show sidebar".localized)
            }
            switch navigation.currentItem {
            case .reading:
                BrowserTab().environmentObject(browser)
                    .withHostingWindow { window in
                        if let windowNumber = window?.windowNumber {
                            browser.restoreByWindowNumber(windowNumber: windowNumber,
                                                          urlToTabIdConverter: navigation.tabIDFor(url:))
                        }
                    }
            case .bookmarks:
                Bookmarks()
            case .opened:
                ZimFilesOpened().modifier(LibraryZimFileDetailSidePanel())
            case .categories:
                ZimFilesCategories().modifier(LibraryZimFileDetailSidePanel())
            case .downloads:
                ZimFilesDownloads().modifier(LibraryZimFileDetailSidePanel())
            case .new:
                ZimFilesNew().modifier(LibraryZimFileDetailSidePanel())
            default:
                EmptyView()
            }
        }
        .frame(minWidth: 650, minHeight: 500)
        .focusedSceneValue(\.navigationItem, $navigation.currentItem)
        .environmentObject(navigation)
        .modifier(AlertHandler())
        .modifier(OpenFileHandler())
        .onOpenURL { url in
            if url.isFileURL {
                NotificationCenter.openFiles([url], context: .file)
            } else if url.scheme == "kiwix" {
                NotificationCenter.openURL(url)
            }
        }
        .onReceive(openURL) { notification in
            guard controlActiveState == .key, let url = notification.userInfo?["url"] as? URL else { return }
            navigation.currentItem = .reading
            browser.load(url: url)
        }
        .onReceive(appTerminates) { _ in
            browser.persistAllTabIdsFromWindows()
        }.task {
            if FeatureFlags.hasLibrary {
                LibraryOperations.reopen()
                LibraryOperations.scanDirectory(URL.documentDirectory)
                LibraryOperations.applyFileBackupSetting()
                DownloadService.shared.restartHeartbeatIfNeeded()
            } else if let url = Brand.mainZimFileURL {
                LibraryOperations.open(url: url)
            } else {
                assertionFailure("App should support library, or should have a main zip file")
            }
        }
    }
}

// MARK: helpers to capture the window

extension View {
    func withHostingWindow(_ callback: @escaping (NSWindow?) -> Void) -> some View {
        self.background(HostingWindowFinder(callback: callback))
    }
}

struct HostingWindowFinder: NSViewRepresentable {
    typealias NSViewType = NSView
    var callback: (NSWindow?) -> Void
    func makeNSView(context: Context) -> NSView {
        let view = NSView()
        DispatchQueue.main.async { [weak view] in
            self.callback(view?.window)
        }
        return view
    }

    func updateNSView(_ nsView: NSView, context: Context) {}
}

#endif<|MERGE_RESOLUTION|>--- conflicted
+++ resolved
@@ -93,17 +93,11 @@
                 ForEach(primaryItems, id: \.self) { navigationItem in
                     Label(navigationItem.name.localized, systemImage: navigationItem.icon)
                 }
-<<<<<<< HEAD
                 if FeatureFlags.hasLibrary {
-                    Section("Library") {
+                    Section("Library".localized) {
                         ForEach(libraryItems, id: \.self) { navigationItem in
-                            Label(navigationItem.name, systemImage: navigationItem.icon)
+                            Label(navigationItem.name.localized, systemImage: navigationItem.icon)
                         }
-=======
-                Section("Library".localized) {
-                    ForEach(libraryItems, id: \.self) { navigationItem in
-                        Label(navigationItem.name.localized, systemImage: navigationItem.icon)
->>>>>>> d4517eca
                     }
                 }
             }
