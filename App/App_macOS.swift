//  Copyright © 2023 Kiwix.

import SwiftUI
import UserNotifications
import Combine
import Defaults

#if os(macOS)
@main
struct Kiwix: App {
    @StateObject private var libraryRefreshViewModel = LibraryViewModel()
    private let notificationCenterDelegate = NotificationCenterDelegate()

    init() {
        UNUserNotificationCenter.current().delegate = notificationCenterDelegate
    }
    
    var body: some Scene {
        WindowGroup {
            RootView()
                .environment(\.managedObjectContext, Database.shared.container.viewContext)
                .environmentObject(libraryRefreshViewModel)
        }.commands {
            SidebarCommands()
            CommandGroup(replacing: .importExport) {
                OpenFileButton(context: .command) { Text("Open...".localized) }
            }
            CommandGroup(replacing: .newItem) {
                Button("New Tab".localized) {
                    guard let currentWindow = NSApp.keyWindow,
                          let controller = currentWindow.windowController else { return }
                    controller.newWindowForTab(nil)
                    guard let newWindow = NSApp.keyWindow, currentWindow != newWindow else { return }
                    currentWindow.addTabbedWindow(newWindow, ordered: .above)
                }.keyboardShortcut("t")
                Divider()
            }
            CommandGroup(after: .toolbar) {
                NavigationCommands()
                Divider()
                PageZoomCommands()
                Divider()
                SidebarNavigationCommands()
                Divider()
            }
        }
        Settings {
            TabView {
                ReadingSettings()
                if FeatureFlags.hasLibrary {
                    LibrarySettings()
                        .environmentObject(libraryRefreshViewModel)
                }
                About()
            }
            .frame(width: 550, height: 400)
        }
    }

    private class NotificationCenterDelegate: NSObject, UNUserNotificationCenterDelegate {
        /// Handling file download complete notification
        func userNotificationCenter(_ center: UNUserNotificationCenter,
                                    didReceive response: UNNotificationResponse,
                                    withCompletionHandler completionHandler: @escaping () -> Void) {
            if let zimFileID = UUID(uuidString: response.notification.request.identifier),
               let mainPageURL = ZimFileService.shared.getMainPageURL(zimFileID: zimFileID) {
                NSWorkspace.shared.open(mainPageURL)
            }
            completionHandler()
        }
    }
}

struct RootView: View {
    @Environment(\.controlActiveState) var controlActiveState
    @StateObject private var browser = BrowserViewModel()
    @StateObject private var navigation = NavigationViewModel()
    
    private let primaryItems: [NavigationItem] = [.reading, .bookmarks]
    private let libraryItems: [NavigationItem] = [.opened, .categories, .downloads, .new]
    private let openURL = NotificationCenter.default.publisher(for: .openURL)
    private let appTerminates = NotificationCenter.default.publisher(for: NSApplication.willTerminateNotification)

    var body: some View {
        NavigationView {
            List(selection: $navigation.currentItem) {
                ForEach(primaryItems, id: \.self) { navigationItem in
                    Label(navigationItem.name.localized, systemImage: navigationItem.icon)
                }
                if FeatureFlags.hasLibrary {
                    Section("Library".localized) {
                        ForEach(libraryItems, id: \.self) { navigationItem in
                            Label(navigationItem.name.localized, systemImage: navigationItem.icon)
                        }
                    }
                }
            }
            .frame(minWidth: 150)
            .toolbar {
                Button {
                    guard let responder = NSApp.keyWindow?.firstResponder else { return }
                    responder.tryToPerform(#selector(NSSplitViewController.toggleSidebar(_:)), with: nil)
                } label: {
                    Image(systemName: "sidebar.leading")
                }.help("Show sidebar".localized)
            }
            switch navigation.currentItem {
            case .loading:
                LoadingView()
            case .reading:
                BrowserTab().environmentObject(browser)
                    .withHostingWindow { window in
                        if let windowNumber = window?.windowNumber {
                            browser.restoreByWindowNumber(windowNumber: windowNumber,
                                                          urlToTabIdConverter: navigation.tabIDFor(url:))
                        }
                    }
            case .bookmarks:
                Bookmarks()
            case .opened:
                ZimFilesOpened().modifier(LibraryZimFileDetailSidePanel())
            case .categories:
                ZimFilesCategories().modifier(LibraryZimFileDetailSidePanel())
            case .downloads:
                ZimFilesDownloads().modifier(LibraryZimFileDetailSidePanel())
            case .new:
                ZimFilesNew().modifier(LibraryZimFileDetailSidePanel())
            default:
                EmptyView()
            }
        }
        .frame(minWidth: 650, minHeight: 500)
        .focusedSceneValue(\.navigationItem, $navigation.currentItem)
        .environmentObject(navigation)
        .modifier(AlertHandler())
        .modifier(OpenFileHandler())
        .onOpenURL { url in
            if url.isFileURL {
                NotificationCenter.openFiles([url], context: .file)
            } else if url.scheme == "kiwix" {
                NotificationCenter.openURL(url)
            }
        }
        .onReceive(openURL) { notification in
            guard controlActiveState == .key, let url = notification.userInfo?["url"] as? URL else { return }
            navigation.currentItem = .reading
            browser.load(url: url)
        }
        .onReceive(appTerminates) { _ in
            browser.persistAllTabIdsFromWindows()
        }.task {
            if FeatureFlags.hasLibrary {
                LibraryOperations.reopen {
                    navigation.currentItem = .reading
                }
                LibraryOperations.scanDirectory(URL.documentDirectory)
                LibraryOperations.applyFileBackupSetting()
                DownloadService.shared.restartHeartbeatIfNeeded()
            } else if let url = Brand.mainZimFileURL {
                LibraryOperations.open(url: url) {
                    navigation.currentItem = .reading
                }
            } else {
<<<<<<< HEAD
                assertionFailure("App should support library, or should have a main zip file")
=======
                assertionFailure("App should support library, or should have a main zim file")
>>>>>>> a7ea0c6c
            }
        }
    }
}

// MARK: helpers to capture the window

extension View {
    func withHostingWindow(_ callback: @escaping (NSWindow?) -> Void) -> some View {
        self.background(HostingWindowFinder(callback: callback))
    }
}

struct HostingWindowFinder: NSViewRepresentable {
    typealias NSViewType = NSView
    var callback: (NSWindow?) -> Void
    func makeNSView(context: Context) -> NSView {
        let view = NSView()
        DispatchQueue.main.async { [weak view] in
            self.callback(view?.window)
        }
        return view
    }

    func updateNSView(_ nsView: NSView, context: Context) {}
}

#endif<|MERGE_RESOLUTION|>--- conflicted
+++ resolved
@@ -161,11 +161,7 @@
                     navigation.currentItem = .reading
                 }
             } else {
-<<<<<<< HEAD
-                assertionFailure("App should support library, or should have a main zip file")
-=======
                 assertionFailure("App should support library, or should have a main zim file")
->>>>>>> a7ea0c6c
             }
         }
     }
