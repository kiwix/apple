--- conflicted
+++ resolved
@@ -17,20 +17,6 @@
                         WKNavigationDelegate, WKScriptMessageHandler, WKUIDelegate,
                         NSFetchedResultsControllerDelegate
 {
-<<<<<<< HEAD
-    //@EnvironmentObject var navigation: NavigationViewModel
-
-
-    static var cache = [NSManagedObjectID: BrowserViewModel]()
-    static func getCached(tabID: NSManagedObjectID) -> BrowserViewModel {
-        if let viewModel = cache[tabID] {
-            return viewModel
-        } else {
-            let viewModel = BrowserViewModel(tabID: tabID)
-            cache[tabID] = viewModel
-            return viewModel
-        }
-=======
     static private var cache = OrderedDictionary<NSManagedObjectID, BrowserViewModel>()
     
     static func getCached(tabID: NSManagedObjectID) -> BrowserViewModel {
@@ -47,7 +33,6 @@
             viewModel.persistState()
         }
         cache.removeSubrange(range)
->>>>>>> fa397a90
     }
     
     // MARK: - Properties
